/*
 * Copyright 2010-2015 JetBrains s.r.o.
 *
 * Licensed under the Apache License, Version 2.0 (the "License");
 * you may not use this file except in compliance with the License.
 * You may obtain a copy of the License at
 *
 * http://www.apache.org/licenses/LICENSE-2.0
 *
 * Unless required by applicable law or agreed to in writing, software
 * distributed under the License is distributed on an "AS IS" BASIS,
 * WITHOUT WARRANTIES OR CONDITIONS OF ANY KIND, either express or implied.
 * See the License for the specific language governing permissions and
 * limitations under the License.
 */

package org.jetbrains.kotlin.generators.tests

import org.jetbrains.kotlin.generators.tests.generator.TestGenerator
import org.jetbrains.kotlin.generators.tests.generator.TestGenerator.TargetBackend
import java.util.ArrayList
import org.jetbrains.kotlin.generators.tests.generator.SimpleTestClassModel
import java.io.File
import java.util.regex.Pattern
import junit.framework.TestCase
import org.jetbrains.kotlin.checkers.AbstractJetDiagnosticsTest
import org.jetbrains.kotlin.resolve.AbstractResolveTest
import org.jetbrains.kotlin.parsing.AbstractJetParsingTest
import org.jetbrains.kotlin.codegen.generated.AbstractBlackBoxCodegenTest
import org.jetbrains.kotlin.codegen.AbstractBytecodeTextTest
import org.jetbrains.kotlin.codegen.AbstractTopLevelMembersInvocationTest
import org.jetbrains.kotlin.codegen.AbstractCheckLocalVariablesTableTest
import org.jetbrains.kotlin.codegen.flags.AbstractWriteFlagsTest
import org.jetbrains.kotlin.codegen.defaultConstructor.AbstractDefaultArgumentsReflectionTest
import org.jetbrains.kotlin.jvm.compiler.AbstractLoadJavaTest
import org.jetbrains.kotlin.jvm.compiler.AbstractCompileJavaAgainstKotlinTest
import org.jetbrains.kotlin.jvm.compiler.AbstractCompileKotlinAgainstKotlinTest
import org.jetbrains.kotlin.modules.xml.AbstractModuleXmlParserTest
import org.jetbrains.kotlin.jvm.compiler.AbstractWriteSignatureTest
import org.jetbrains.kotlin.cli.AbstractKotlincExecutableTest
import org.jetbrains.kotlin.repl.AbstractReplInterpreterTest
import org.jetbrains.kotlin.cfg.AbstractControlFlowTest
import org.jetbrains.kotlin.checkers.AbstractJetPsiCheckerTest
import org.jetbrains.kotlin.checkers.AbstractJetJsCheckerTest
import org.jetbrains.kotlin.idea.quickfix.AbstractQuickFixTest
import org.jetbrains.kotlin.completion.AbstractJSBasicCompletionTest
import org.jetbrains.kotlin.completion.AbstractKeywordCompletionTest
import org.jetbrains.kotlin.completion.AbstractJvmSmartCompletionTest
import org.jetbrains.kotlin.completion.AbstractJvmBasicCompletionTest
import org.jetbrains.kotlin.completion.AbstractJvmWithLibBasicCompletionTest
import org.jetbrains.kotlin.idea.navigation.AbstractGotoSuperTest
import org.jetbrains.kotlin.idea.quickfix.AbstractQuickFixMultiFileTest
import org.jetbrains.kotlin.idea.highlighter.AbstractHighlightingTest
import org.jetbrains.kotlin.idea.folding.AbstractKotlinFoldingTest
import org.jetbrains.kotlin.idea.codeInsight.surroundWith.AbstractSurroundWithTest
import org.jetbrains.kotlin.idea.intentions.AbstractIntentionTest
import org.jetbrains.kotlin.idea.AbstractSmartSelectionTest
import org.jetbrains.kotlin.idea.hierarchy.AbstractHierarchyTest
import org.jetbrains.kotlin.idea.codeInsight.moveUpDown.AbstractCodeMoverTest
import org.jetbrains.kotlin.idea.refactoring.inline.AbstractInlineTest
import org.jetbrains.kotlin.idea.codeInsight.unwrap.AbstractUnwrapRemoveTest
import org.jetbrains.kotlin.idea.editor.quickDoc.AbstractJetQuickDocProviderTest
import org.jetbrains.kotlin.safeDelete.AbstractJetSafeDeleteTest
import org.jetbrains.kotlin.idea.resolve.AbstractReferenceResolveTest
import org.jetbrains.kotlin.idea.resolve.AbstractReferenceResolveWithLibTest
import org.jetbrains.kotlin.findUsages.AbstractJetFindUsagesTest
import org.jetbrains.kotlin.idea.configuration.AbstractConfigureProjectByChangingFileTest
import org.jetbrains.kotlin.formatter.AbstractJetFormatterTest
import org.jetbrains.kotlin.idea.highlighter.AbstractDiagnosticMessageTest
import org.jetbrains.kotlin.idea.codeInsight.AbstractOutOfBlockModificationTest
import org.jetbrains.kotlin.completion.AbstractDataFlowValueRenderingTest
import org.jetbrains.kotlin.resolve.annotation.AbstractAnnotationParameterTest
import org.jetbrains.kotlin.resolve.constants.evaluate.AbstractEvaluateExpressionTest
import org.jetbrains.kotlin.resolve.calls.AbstractResolvedCallsTest
import org.jetbrains.kotlin.idea.refactoring.rename.AbstractRenameTest
import org.jetbrains.kotlin.generators.tests.generator.SingleClassTestModel
import org.jetbrains.kotlin.generators.tests.generator.TestClassModel
import org.jetbrains.kotlin.idea.conversion.copy.AbstractJavaToKotlinCopyPasteConversionTest
import org.jetbrains.kotlin.shortenRefs.AbstractShortenRefsTest
import org.jetbrains.kotlin.completion.handlers.AbstractSmartCompletionHandlerTest
import org.jetbrains.kotlin.generators.tests.generator.TestGeneratorUtil
import org.jetbrains.kotlin.idea.resolve.AbstractAdditionalResolveDescriptorRendererTest
import org.jetbrains.kotlin.idea.resolve.AbstractReferenceResolveInLibrarySourcesTest
import org.jetbrains.kotlin.resolve.constraintSystem.AbstractConstraintSystemTest
import org.jetbrains.kotlin.completion.AbstractCompiledKotlinInJavaCompletionTest
import org.jetbrains.kotlin.completion.AbstractKotlinSourceInJavaCompletionTest
import org.jetbrains.kotlin.checkers.AbstractJetDiagnosticsTestWithStdLib
import org.jetbrains.kotlin.idea.codeInsight.AbstractInsertImportOnPasteTest
import org.jetbrains.kotlin.idea.codeInsight.AbstractLineMarkersTest
import org.jetbrains.kotlin.idea.resolve.AbstractReferenceToJavaWithWrongFileStructureTest
import org.jetbrains.kotlin.idea.navigation.AbstractKotlinGotoTest
import org.jetbrains.kotlin.idea.AbstractExpressionSelectionTest
import org.jetbrains.kotlin.idea.refactoring.move.AbstractJetMoveTest
import org.jetbrains.kotlin.cfg.AbstractDataFlowTest
import org.jetbrains.kotlin.idea.imports.AbstractOptimizeImportsTest
import org.jetbrains.kotlin.idea.debugger.AbstractSmartStepIntoTest
import org.jetbrains.kotlin.idea.stubs.AbstractStubBuilderTest
import org.jetbrains.kotlin.idea.codeInsight.AbstractJetInspectionTest
import org.jetbrains.kotlin.idea.debugger.AbstractKotlinSteppingTest
import org.jetbrains.kotlin.idea.debugger.AbstractJetPositionManagerTest
import org.jetbrains.kotlin.completion.AbstractMultiFileJvmBasicCompletionTest
import org.jetbrains.kotlin.idea.refactoring.introduce.introduceVariable.AbstractJetExtractionTest
import org.jetbrains.kotlin.formatter.AbstractJetTypingIndentationTestBase
import org.jetbrains.kotlin.idea.debugger.evaluate.AbstractKotlinEvaluateExpressionTest
import org.jetbrains.kotlin.idea.debugger.evaluate.AbstractSelectExpressionForDebuggerTest
import org.jetbrains.kotlin.idea.debugger.evaluate.AbstractCodeFragmentCompletionTest
import org.jetbrains.kotlin.idea.debugger.evaluate.AbstractCodeFragmentHighlightingTest
import org.jetbrains.kotlin.idea.stubs.AbstractResolveByStubTest
import org.jetbrains.kotlin.idea.stubs.AbstractMultiFileHighlightingTest
import org.jetbrains.kotlin.cfg.AbstractPseudoValueTest
import org.jetbrains.kotlin.idea.structureView.AbstractKotlinFileStructureTest
import org.jetbrains.kotlin.j2k.AbstractJavaToKotlinConverterSingleFileTest
import org.jetbrains.kotlin.jps.build.AbstractIncrementalJpsTest
import org.jetbrains.kotlin.asJava.AbstractKotlinLightClassTest
import org.jetbrains.kotlin.load.java.AbstractJavaTypeSubstitutorTest
import org.jetbrains.kotlin.idea.intentions.declarations.AbstractJoinLinesTest
import org.jetbrains.kotlin.codegen.AbstractScriptCodegenTest
import org.jetbrains.kotlin.idea.parameterInfo.AbstractFunctionParameterInfoTest
import org.jetbrains.kotlin.psi.patternMatching.AbstractJetPsiUnifierTest
import org.jetbrains.kotlin.completion.weighers.AbstractBasicCompletionWeigherTest
import org.jetbrains.kotlin.completion.weighers.AbstractSmartCompletionWeigherTest
import org.jetbrains.kotlin.generators.tests.reservedWords.generateTestDataForReservedWords
import org.jetbrains.kotlin.js.test.semantics.AbstractReservedWordTest
import org.jetbrains.kotlin.idea.resolve.AbstractReferenceResolveInJavaTest
import org.jetbrains.kotlin.js.test.semantics.AbstractBridgeTest
import org.jetbrains.kotlin.j2k.AbstractJavaToKotlinConverterMultiFileTest
import org.jetbrains.kotlin.j2k.AbstractJavaToKotlinConverterForWebDemoTest
import org.jetbrains.kotlin.idea.decompiler.textBuilder.AbstractDecompiledTextTest
import org.jetbrains.kotlin.completion.AbstractMultiFileSmartCompletionTest
import org.jetbrains.kotlin.completion.handlers.AbstractCompletionCharFilterTest
import org.jetbrains.kotlin.idea.resolve.AbstractPartialBodyResolveTest
import org.jetbrains.kotlin.checkers.AbstractJetDiagnosticsTestWithJsStdLib
import org.jetbrains.kotlin.renderer.AbstractDescriptorRendererTest
import org.jetbrains.kotlin.types.AbstractJetTypeBindingTest
import org.jetbrains.kotlin.idea.debugger.evaluate.AbstractCodeFragmentCompletionHandlerTest
import org.jetbrains.kotlin.js.test.semantics.AbstractDynamicTest
import org.jetbrains.kotlin.js.test.semantics.AbstractMultiModuleTest
import org.jetbrains.kotlin.completion.handlers.AbstractBasicCompletionHandlerTest
import org.jetbrains.kotlin.idea.decompiler.stubBuilder.AbstractClsStubBuilderTest
import org.jetbrains.kotlin.codegen.AbstractLineNumberTest
import org.jetbrains.kotlin.completion.handlers.AbstractKeywordCompletionHandlerTest
import org.jetbrains.kotlin.idea.kdoc.AbstractKDocHighlightingTest
import org.jetbrains.kotlin.addImport.AbstractAddImportTest

fun main(args: Array<String>) {
    System.setProperty("java.awt.headless", "true")

    testGroup("compiler/tests", "compiler/testData") {

        testClass(javaClass<AbstractJetDiagnosticsTest>()) {
            model("diagnostics/tests")
            model("diagnostics/tests/script", extension = "kts")
            model("codegen/box/diagnostics")
        }

        testClass(javaClass<AbstractJetDiagnosticsTestWithStdLib>()) {
            model("diagnostics/testsWithStdLib")
        }

        testClass(javaClass<AbstractJetDiagnosticsTestWithJsStdLib>()) {
            model("diagnostics/testsWithJsStdLib")
        }

        testClass(javaClass<AbstractResolveTest>()) {
            model("resolve", extension = "resolve")
        }

        testClass(javaClass<AbstractResolvedCallsTest>()) {
            model("resolvedCalls")
        }

        testClass(javaClass<AbstractConstraintSystemTest>()) {
            model("constraintSystem", extension = "bounds")
        }

        testClass(javaClass<AbstractJetParsingTest>()) {
            model("psi", testMethod = "doParsingTest", pattern = "^(.*)\\.kts?$")
            model("parseCodeFragment/expression", testMethod = "doExpressionCodeFragmentParsingTest", extension = "kt")
            model("parseCodeFragment/block", testMethod = "doBlockCodeFragmentParsingTest", extension = "kt")
        }

        GenerateRangesCodegenTestData.main(array<String>())

        testClass(javaClass<AbstractBlackBoxCodegenTest>()) {
            model("codegen/box")
        }

        testClass(javaClass<AbstractBlackBoxCodegenTest>(), "BlackBoxInlineCodegenTestGenerated") {
            model("codegen/boxInline", extension = "1.kt", testMethod = "doTestMultiFileWithInlineCheck")
        }

        testClass(javaClass<AbstractCompileKotlinAgainstKotlinTest>(), "CompileKotlinAgainstInlineKotlinTestGenerated") {
            model("codegen/boxInline", extension = "1.kt", testMethod = "doBoxTestWithInlineCheck")
        }

        testClass(javaClass<AbstractBlackBoxCodegenTest>(), "BlackBoxMultiFileCodegenTestGenerated") {
            model("codegen/boxMultiFile", extension = null, recursive = false, testMethod = "doTestMultiFile")
        }

        testClass(javaClass<AbstractBlackBoxCodegenTest>(), "BlackBoxAgainstJavaCodegenTestGenerated") {
            model("codegen/boxAgainstJava", testMethod = "doTestAgainstJava")
        }

        testClass(javaClass<AbstractBlackBoxCodegenTest>(), "BlackBoxWithJavaCodegenTestGenerated") {
            model("codegen/boxWithJava", testMethod = "doTestWithJava", extension = null, recursive = true, excludeParentDirs = true)
        }

        testClass(javaClass<AbstractBlackBoxCodegenTest>(), "BlackBoxWithStdlibCodegenTestGenerated") {
            model("codegen/boxWithStdlib", testMethod = "doTestWithStdlib")
        }

        testClass(javaClass<AbstractScriptCodegenTest>()) {
            model("codegen/script", extension = "kts")
        }

        testClass(javaClass<AbstractBytecodeTextTest>()) {
            model("codegen/bytecodeText")
        }

        testClass(javaClass<AbstractTopLevelMembersInvocationTest>()) {
            model("codegen/topLevelMemberInvocation", extension = null, recursive = false)
        }

        testClass(javaClass<AbstractCheckLocalVariablesTableTest>()) {
            model("checkLocalVariablesTable")
        }

        testClass(javaClass<AbstractWriteFlagsTest>()) {
            model("writeFlags")
        }

        testClass(javaClass<AbstractDefaultArgumentsReflectionTest>()) {
            model("codegen/defaultArguments/reflection")
        }

        testClass(javaClass<AbstractLoadJavaTest>()) {
            model("loadJava/compiledJava", extension = "java", testMethod = "doTestCompiledJava")
            model("loadJava/compiledJavaAndKotlin", extension = "txt", testMethod = "doTestCompiledJavaAndKotlin")
            model("loadJava/compiledJavaIncludeObjectMethods", extension = "java", testMethod = "doTestCompiledJavaIncludeObjectMethods")
            model("loadJava/compiledKotlin", testMethod = "doTestCompiledKotlin")
            model("loadJava/compiledKotlinWithStdlib", testMethod = "doTestCompiledKotlinWithStdlib")
            model("loadJava/javaAgainstKotlin", extension = "txt", testMethod = "doTestJavaAgainstKotlin")
            model("loadJava/kotlinAgainstCompiledJavaWithKotlin", extension = "kt", testMethod = "doTestKotlinAgainstCompiledJavaWithKotlin", recursive = false)
            model("loadJava/sourceJava", extension = "java", testMethod = "doTestSourceJava")
        }

        testClass(javaClass<AbstractCompileJavaAgainstKotlinTest>()) {
            model("compileJavaAgainstKotlin")
        }

        testClass(javaClass<AbstractCompileKotlinAgainstKotlinTest>()) {
            model("compileKotlinAgainstKotlin", extension = "A.kt")
        }

        testClass(javaClass<AbstractDescriptorRendererTest>()) {
            model("renderer")
        }

        testClass(javaClass<AbstractModuleXmlParserTest>()) {
            model("modules.xml", extension = "xml")
        }

        testClass(javaClass<AbstractWriteSignatureTest>()) {
            model("writeSignature")
        }

        testClass(javaClass<AbstractKotlincExecutableTest>()) {
            model("cli/jvm", extension = "args", testMethod = "doJvmTest", recursive = false)
            model("cli/js", extension = "args", testMethod = "doJsTest", recursive = false)
        }

        testClass(javaClass<AbstractReplInterpreterTest>()) {
            model("repl", extension = "repl")
        }

        testClass(javaClass<AbstractControlFlowTest>()) {
            model("cfg")
        }

        testClass(javaClass<AbstractDataFlowTest>()) {
            model("cfg-variables")
        }

        testClass(javaClass<AbstractPseudoValueTest>()) {
            model("cfg")
            model("cfg-variables")
        }

        testClass(javaClass<AbstractAnnotationParameterTest>()) {
            model("resolveAnnotations/parameters")
        }

        testClass(javaClass<AbstractEvaluateExpressionTest>()) {
            model("evaluate/constant", testMethod = "doConstantTest")
            model("evaluate/isPure", testMethod = "doIsPureTest")
            model("evaluate/usesVariableAsConstant", testMethod = "doUsesVariableAsConstantTest")
        }

        testClass(javaClass<AbstractKotlinLightClassTest>()) {
            model("asJava/lightClasses")
        }

        testClass(javaClass<AbstractJetTypeBindingTest>()) {
            model("type/binding")
        }

        testClass(javaClass<AbstractLineNumberTest>()) {
            model("lineNumber", recursive = false)
            model("lineNumber/custom", testMethod = "doTestCustom")
        }
    }

    testGroup("idea/tests", "idea/testData") {

        testClass(javaClass<AbstractJavaTypeSubstitutorTest>()) {
            model("typeSubstitution", extension = "java")
        }

        testClass(javaClass<AbstractAdditionalResolveDescriptorRendererTest>()) {
            model("resolve/additionalLazyResolve")
        }

        testClass(javaClass<AbstractPartialBodyResolveTest>()) {
            model("resolve/partialBodyResolve")
        }

        testClass(javaClass<AbstractJetPsiCheckerTest>()) {
            model("checker", recursive = false)
            model("checker/regression")
            model("checker/recovery")
            model("checker/rendering")
            model("checker/duplicateJvmSignature")
            model("checker/infos", testMethod = "doTestWithInfos")
        }

        testClass(javaClass<AbstractJetPsiUnifierTest>()) {
            model("unifier")
        }

        testClass(javaClass<AbstractCodeFragmentHighlightingTest>()) {
            model("checker/codeFragments", extension = "kt", recursive = false)
            model("checker/codeFragments/imports", testMethod = "doTestWithImport", extension = "kt")
        }

        testClass(javaClass<AbstractJetJsCheckerTest>()) {
            model("checker/js")
        }

        testClass(javaClass<AbstractQuickFixTest>()) {
            model("quickfix", pattern = "^before(\\w+)\\.kt$")
        }

        testClass(javaClass<AbstractJSBasicCompletionTest>()) {
            model("completion/basic/common")
            model("completion/basic/js")
        }

        testClass(javaClass<AbstractJvmBasicCompletionTest>()) {
            model("completion/basic/common")
            model("completion/basic/java")
        }

        testClass(javaClass<AbstractJvmSmartCompletionTest>()) {
            model("completion/smart")
        }

        testClass(javaClass<AbstractKeywordCompletionTest>()) {
            model("completion/keywords", recursive = false)
        }

        testClass(javaClass<AbstractJvmWithLibBasicCompletionTest>()) {
            model("completion/basic/custom", recursive = false)
        }

        testClass(javaClass<AbstractBasicCompletionHandlerTest>()) {
            model("completion/handlers/basic")
        }

        testClass(javaClass<AbstractSmartCompletionHandlerTest>()) {
            model("completion/handlers/smart")
        }

        testClass(javaClass<AbstractKeywordCompletionHandlerTest>()) {
            model("completion/handlers/keywords")
        }

        testClass(javaClass<AbstractCompletionCharFilterTest>()) {
            model("completion/handlers/charFilter")
        }

        testClass(javaClass<AbstractCodeFragmentCompletionHandlerTest>()) {
            model("completion/handlers/runtimeCast")
        }

        testClass(javaClass<AbstractCodeFragmentCompletionTest>()) {
            model("completion/basic/codeFragments", extension = "kt")
        }

        testClass(javaClass<AbstractMultiFileJvmBasicCompletionTest>()) {
            model("completion/basic/multifile", extension = null, recursive = false)
        }
        testClass(javaClass<AbstractMultiFileSmartCompletionTest>()) {
            model("completion/smartMultiFile", extension = null, recursive = false)
        }

        testClass(javaClass<AbstractGotoSuperTest>()) {
            model("navigation/gotoSuper", extension = "test")
        }

        testClass(javaClass<AbstractFunctionParameterInfoTest>()) {
            model("parameterInfo/functionParameterInfo")
        }

        testClass(javaClass<AbstractKotlinGotoTest>()) {
            model("navigation/gotoClass", testMethod = "doClassTest")
            model("navigation/gotoSymbol", testMethod = "doSymbolTest")
        }

        testClass(javaClass<AbstractQuickFixMultiFileTest>()) {
            model("quickfix", pattern = """^(\w+)\.before\.Main\.kt$""", testMethod = "doTestWithExtraFile")
        }

        testClass(javaClass<AbstractHighlightingTest>()) {
            model("highlighter")
        }

        testClass(javaClass<AbstractKotlinFoldingTest>()) {
            model("folding/noCollapse")
            model("folding/checkCollapse", testMethod = "doSettingsFoldingTest")
        }

        testClass(javaClass<AbstractSurroundWithTest>()) {
            model("codeInsight/surroundWith/if", testMethod = "doTestWithIfSurrounder")
            model("codeInsight/surroundWith/ifElse", testMethod = "doTestWithIfElseSurrounder")
            model("codeInsight/surroundWith/not", testMethod = "doTestWithNotSurrounder")
            model("codeInsight/surroundWith/parentheses", testMethod = "doTestWithParenthesesSurrounder")
            model("codeInsight/surroundWith/stringTemplate", testMethod = "doTestWithStringTemplateSurrounder")
            model("codeInsight/surroundWith/when", testMethod = "doTestWithWhenSurrounder")
            model("codeInsight/surroundWith/tryCatch", testMethod = "doTestWithTryCatchSurrounder")
            model("codeInsight/surroundWith/tryCatchFinally", testMethod = "doTestWithTryCatchFinallySurrounder")
            model("codeInsight/surroundWith/tryFinally", testMethod = "doTestWithTryFinallySurrounder")
            model("codeInsight/surroundWith/functionLiteral", testMethod = "doTestWithFunctionLiteralSurrounder")
        }

        testClass(javaClass<AbstractJoinLinesTest>()) {
            model("joinLines")
        }

        testClass(javaClass<AbstractIntentionTest>()) {
            model("intentions")
        }

        testClass(javaClass<AbstractJetInspectionTest>()) {
            model("intentions", pattern = "^(inspections\\.test)$", singleClass = true)
            model("inspections", pattern = "^(inspections\\.test)$", singleClass = true)
        }

        testClass(javaClass<AbstractHierarchyTest>()) {
            model("hierarchy/class/type", extension = null, recursive = false, testMethod = "doTypeClassHierarchyTest")
            model("hierarchy/class/super", extension = null, recursive = false, testMethod = "doSuperClassHierarchyTest")
            model("hierarchy/class/sub", extension = null, recursive = false, testMethod = "doSubClassHierarchyTest")
            model("hierarchy/calls/callers", extension = null, recursive = false, testMethod = "doCallerHierarchyTest")
            model("hierarchy/calls/callees", extension = null, recursive = false, testMethod = "doCalleeHierarchyTest")
            model("hierarchy/overrides", extension = null, recursive = false, testMethod = "doOverrideHierarchyTest")
        }

        testClass(javaClass<AbstractCodeMoverTest>()) {
            model("codeInsight/moveUpDown/classBodyDeclarations", testMethod = "doTestClassBodyDeclaration")
            model("codeInsight/moveUpDown/closingBraces", testMethod = "doTestExpression")
            model("codeInsight/moveUpDown/expressions", testMethod = "doTestExpression")
        }

        testClass(javaClass<AbstractInlineTest>()) {
            model("refactoring/inline")
        }

        testClass(javaClass<AbstractUnwrapRemoveTest>()) {
            model("codeInsight/unwrapAndRemove/removeExpression", testMethod = "doTestExpressionRemover")
            model("codeInsight/unwrapAndRemove/unwrapThen", testMethod = "doTestThenUnwrapper")
            model("codeInsight/unwrapAndRemove/unwrapElse", testMethod = "doTestElseUnwrapper")
            model("codeInsight/unwrapAndRemove/removeElse", testMethod = "doTestElseRemover")
            model("codeInsight/unwrapAndRemove/unwrapLoop", testMethod = "doTestLoopUnwrapper")
            model("codeInsight/unwrapAndRemove/unwrapTry", testMethod = "doTestTryUnwrapper")
            model("codeInsight/unwrapAndRemove/unwrapCatch", testMethod = "doTestCatchUnwrapper")
            model("codeInsight/unwrapAndRemove/removeCatch", testMethod = "doTestCatchRemover")
            model("codeInsight/unwrapAndRemove/unwrapFinally", testMethod = "doTestFinallyUnwrapper")
            model("codeInsight/unwrapAndRemove/removeFinally", testMethod = "doTestFinallyRemover")
            model("codeInsight/unwrapAndRemove/unwrapLambda", testMethod = "doTestLambdaUnwrapper")
        }

        testClass(javaClass<AbstractJetQuickDocProviderTest>()) {
            model("editor/quickDoc", pattern = """^([^_]+)\.[^\.]*$""")
        }

        testClass(javaClass<AbstractJetSafeDeleteTest>()) {
            model("safeDelete/deleteClass/kotlinClass", testMethod = "doClassTest")
            model("safeDelete/deleteObject/kotlinObject", testMethod = "doObjectTest")
            model("safeDelete/deleteFunction/kotlinFunction", testMethod = "doFunctionTest")
            model("safeDelete/deleteFunction/kotlinFunctionWithJava", testMethod = "doFunctionTestWithJava")
            model("safeDelete/deleteFunction/javaFunctionWithKotlin", testMethod = "doJavaMethodTest")
            model("safeDelete/deleteProperty/kotlinProperty", testMethod = "doPropertyTest")
            model("safeDelete/deleteProperty/kotlinPropertyWithJava", testMethod = "doPropertyTestWithJava")
            model("safeDelete/deleteProperty/javaPropertyWithKotlin", testMethod = "doJavaPropertyTest")
            model("safeDelete/deleteTypeParameter/kotlinTypeParameter", testMethod = "doTypeParameterTest")
            model("safeDelete/deleteTypeParameter/kotlinTypeParameterWithJava", testMethod = "doTypeParameterTestWithJava")
            model("safeDelete/deleteValueParameter/kotlinValueParameter", testMethod = "doValueParameterTest")
            model("safeDelete/deleteValueParameter/kotlinValueParameterWithJava", testMethod = "doValueParameterTestWithJava")
        }

        testClass(javaClass<AbstractReferenceResolveTest>()) {
            model("resolve/references", pattern = """^([^\.]+)\.kt$""")
        }

        testClass(javaClass<AbstractReferenceResolveInJavaTest>()) {
            model("resolve/referenceInJava", extension = "java")
        }

        testClass(javaClass<AbstractReferenceResolveWithLibTest>()) {
            model("resolve/referenceWithLib", recursive = false)
        }

        testClass(javaClass<AbstractReferenceResolveInLibrarySourcesTest>()) {
            model("resolve/referenceInLib", recursive = false)
        }

        testClass(javaClass<AbstractReferenceToJavaWithWrongFileStructureTest>()) {
            model("resolve/referenceToJavaWithWrongFileStructure", recursive = false)
        }

        testClass(javaClass<AbstractJetFindUsagesTest>()) {
            model("findUsages/kotlin", pattern = """^(.+)\.0\.kt$""")
            model("findUsages/java", pattern = """^(.+)\.0\.java$""")
        }

        testClass(javaClass<AbstractJetMoveTest>()) {
            model("refactoring/move", extension = "test", singleClass = true)
        }

        testClass(javaClass<AbstractBasicCompletionWeigherTest>()) {
            model("completion/weighers/basic", pattern = """^([^\.]+)\.kt$""")
        }
        testClass(javaClass<AbstractSmartCompletionWeigherTest>()) {
            model("completion/weighers/smart", pattern = """^([^\.]+)\.kt$""")
        }

        testClass(javaClass<AbstractConfigureProjectByChangingFileTest>()) {
            model("configuration/android-gradle", pattern = """(\w+)_before\.gradle$""", testMethod = "doTestAndroidGradle")
            model("configuration/gradle", pattern = """(\w+)_before\.gradle$""", testMethod = "doTestGradle")
            model("configuration/maven", extension = null, recursive = false, testMethod = "doTestWithMaven")
            model("configuration/js-maven", extension = null, recursive = false, testMethod = "doTestWithJSMaven")
        }

        testClass(javaClass<AbstractJetFormatterTest>()) {
            model("formatter", pattern = """^([^\.]+)\.after\.kt.*$""")
            model("formatter", pattern = """^([^\.]+)\.after\.inv\.kt.*$""",
                  testMethod = "doTestInverted", testClassName = "FormatterInverted")
        }

        testClass(javaClass<AbstractJetTypingIndentationTestBase>()) {
            model("indentationOnNewline", pattern = """^([^\.]+)\.after\.kt.*$""", testMethod = "doNewlineTest",
                  testClassName = "DirectSettings")
            model("indentationOnNewline", pattern = """^([^\.]+)\.after\.inv\.kt.*$""", testMethod = "doNewlineTestWithInvert",
                  testClassName = "InvertedSettings")
        }

        testClass(javaClass<AbstractDiagnosticMessageTest>()) {
            model("diagnosticMessage")
        }

        testClass(javaClass<AbstractRenameTest>()) {
            model("refactoring/rename", extension = "test", singleClass = true)
        }

        testClass(javaClass<AbstractOutOfBlockModificationTest>()) {
            model("codeInsight/outOfBlock")
        }

        testClass(javaClass<AbstractDataFlowValueRenderingTest>()) {
            model("dataFlowValueRendering")
        }

        testClass(javaClass<AbstractJavaToKotlinCopyPasteConversionTest>()) {
            model("copyPaste/conversion", extension = "java")
        }

        testClass(javaClass<AbstractInsertImportOnPasteTest>()) {
            model("copyPaste/imports", pattern = """^([^\.]+)\.kt$""", testMethod = "doTestCopy", testClassName = "Copy", recursive = false)
            model("copyPaste/imports", pattern = """^([^\.]+)\.kt$""", testMethod = "doTestCut", testClassName = "Cut", recursive = false)
        }

        testClass(javaClass<AbstractLineMarkersTest>()) {
            model("codeInsight/lineMarker")
        }

        testClass(javaClass<AbstractShortenRefsTest>()) {
            model("shortenRefs", pattern = """^([^\.]+)\.kt$""")
        }
        testClass(javaClass<AbstractAddImportTest>()) {
            model("addImport", pattern = """^([^\.]+)\.kt$""")
        }

        testClass(javaClass<AbstractCompiledKotlinInJavaCompletionTest>()) {
            model("completion/injava", extension = "java")
        }

        testClass(javaClass<AbstractKotlinSourceInJavaCompletionTest>()) {
            model("completion/injava", extension = "java")
        }

        testClass(javaClass<AbstractSmartSelectionTest>()) {
            model("smartSelection", testMethod = "doTestSmartSelection", pattern = """^([^\.]+)\.kt$""")
        }

        testClass(javaClass<AbstractKotlinFileStructureTest>()) {
            model("structureView/fileStructure", pattern = """^([^\.]+)\.kt$""")
        }

        testClass(javaClass<AbstractExpressionSelectionTest>()) {
            model("expressionSelection", testMethod = "doTestExpressionSelection", pattern = """^([^\.]+)\.kt$""")
        }

        testClass(javaClass<AbstractDecompiledTextTest>()) {
            model("decompiler/decompiledText", pattern = """^([^\.]+)$""")
        }

        testClass(javaClass<AbstractClsStubBuilderTest>()) {
            model("decompiler/stubBuilder", extension = null, recursive = false)
        }

        testClass(javaClass<AbstractOptimizeImportsTest>()) {
            model("editor/optimizeImports", extension = null, recursive = false)
        }

        testClass(javaClass<AbstractJetPositionManagerTest>()) {
            model("debugger/positionManager", recursive = false, extension = "kt", testClassName = "SingleFile")
            model("debugger/positionManager", recursive = false, extension = null, testClassName = "MultiFile")
        }

        testClass(javaClass<AbstractSmartStepIntoTest>()) {
            model("debugger/smartStepInto")
        }

        testClass(javaClass<AbstractKotlinSteppingTest>()) {
            model("debugger/tinyApp/src/stepInto/stepIntoAndSmartStepInto", testMethod = "doStepIntoTest", testClassName = "StepInto")
            model("debugger/tinyApp/src/stepInto/stepIntoAndSmartStepInto", testMethod = "doSmartStepIntoTest", testClassName = "SmartStepInto")
            model("debugger/tinyApp/src/stepInto/stepInto", testMethod = "doStepIntoTest", testClassName = "StepIntoOnly")
            model("debugger/tinyApp/src/filters", testMethod = "doStepIntoTest")
        }

        testClass(javaClass<AbstractKotlinEvaluateExpressionTest>()) {
            model("debugger/tinyApp/src/evaluate/singleBreakpoint", testMethod = "doSingleBreakpointTest")
            model("debugger/tinyApp/src/evaluate/multipleBreakpoints", testMethod = "doMultipleBreakpointsTest")
        }

        testClass(javaClass<AbstractStubBuilderTest>()) {
            model("stubs", extension = "kt")
        }

        testClass(javaClass<AbstractMultiFileHighlightingTest>()) {
            model("multiFileHighlighting", recursive = false)
        }

        testClass(javaClass<AbstractJetExtractionTest>()) {
            model("refactoring/introduceVariable", extension = "kt", testMethod = "doIntroduceVariableTest")
            model("refactoring/extractFunction", extension = "kt", testMethod = "doExtractFunctionTest")
        }

        testClass(javaClass<AbstractSelectExpressionForDebuggerTest>()) {
            model("debugger/selectExpression", recursive = false)
            model("debugger/selectExpression/disallowMethodCalls", testMethod = "doTestWoMethodCalls")
        }

        /*
        No coverage in idea 13

        testClass(javaClass<AbstractKotlinCoverageOutputFilesTest>()) {
            model("coverage/outputFiles")
        }
<<<<<<< HEAD
        */
=======

        testClass(javaClass<AbstractReferenceResolveTest>(), "org.jetbrains.kotlin.idea.kdoc.KdocResolveTestGenerated") {
            model("kdoc/resolve")
        }

        testClass(javaClass<AbstractKDocHighlightingTest>()) {
            model("kdoc/highlighting")
        }

        testClass<AbstractJvmBasicCompletionTest>("org.jetbrains.kotlin.idea.kdoc.KDocCompletionTestGenerated") {
            model("kdoc/completion")
        }
>>>>>>> 560b2346
    }

    testGroup("idea/tests", "compiler/testData") {
        testClass(javaClass<AbstractResolveByStubTest>()) {
            model("loadJava/compiledKotlin")
        }
    }

    testGroup("j2k/tests", "j2k/testData") {
        testClass(javaClass<AbstractJavaToKotlinConverterSingleFileTest>()) {
            model("fileOrElement", extension = "java")
        }
    }
    testGroup("j2k/tests", "j2k/testData") {
        testClass(javaClass<AbstractJavaToKotlinConverterMultiFileTest>()) {
            model("multiFile", extension = null)
        }
    }
    testGroup("j2k/tests", "j2k/testData") {
        testClass(javaClass<AbstractJavaToKotlinConverterForWebDemoTest>()) {
            model("fileOrElement", extension = "java")
        }
    }

    testGroup("jps-plugin/test", "jps-plugin/testData") {
        testClass(javaClass<AbstractIncrementalJpsTest>()) {
            model("incremental/multiModule", extension = null, excludeParentDirs = true)
            model("incremental/pureKotlin", extension = null, excludeParentDirs = true)
            model("incremental/withJava", extension = null, excludeParentDirs = true)
        }
    }

    generateTestDataForReservedWords()

    testGroup("js/js.tests/test", "js/js.translator/testData") {
        testClass(javaClass<AbstractReservedWordTest>()) {
            model("reservedWords/cases")
        }

        testClass(javaClass<AbstractDynamicTest>()) {
            model("dynamic/cases")
        }

        testClass(javaClass<AbstractMultiModuleTest>()) {
            model("multiModule/cases", extension = null, recursive=false)
        }
    }

    testGroup("js/js.tests/test", "compiler/testData") {
        testClass(javaClass<AbstractBridgeTest>()) {
            model("codegen/box/bridges", targetBackend = TargetBackend.JS)
        }
    }
}

private class TestGroup(val testsRoot: String, val testDataRoot: String) {
    inline fun <reified T: TestCase> testClass(
            suiteTestClass: String = getDefaultSuiteTestClass(javaClass<T>()),
            [noinline] init: TestClass.() -> Unit
    ) {
        testClass(javaClass<T>(), suiteTestClass, init)
    }

    fun testClass(
            baseTestClass: Class<out TestCase>,
            suiteTestClass: String = getDefaultSuiteTestClass(baseTestClass),
            init: TestClass.() -> Unit
    ) {
        val testClass = TestClass()
        testClass.init()

        val lastDot = suiteTestClass.lastIndexOf('.')
        val suiteTestClassName = if (lastDot == -1) suiteTestClass else suiteTestClass.substring(lastDot+1)
        val suiteTestClassPackage = if (lastDot == -1) baseTestClass.getPackage().getName() else suiteTestClass.substring(0, lastDot)

        TestGenerator(
                testsRoot,
                suiteTestClassPackage,
                suiteTestClassName,
                baseTestClass,
                testClass.testModels
        ).generateAndSave()
    }

    inner class TestClass {
        val testModels = ArrayList<TestClassModel>()

        fun model(
                relativeRootPath: String,
                recursive: Boolean = true,
                excludeParentDirs: Boolean = false,
                extension: String? = "kt", // null string means dir (name without dot)
                pattern: String = if (extension == null) """^([^\.]+)$""" else "^(.+)\\.$extension\$",
                testMethod: String = "doTest",
                singleClass: Boolean = false,
                testClassName: String? = null,
                targetBackend: TargetBackend = TargetBackend.ANY
        ) {
            val rootFile = File(testDataRoot + "/" + relativeRootPath)
            val compiledPattern = Pattern.compile(pattern)
            val className = testClassName ?: TestGeneratorUtil.fileNameToJavaIdentifier(rootFile)
            testModels.add(if (singleClass)
                               SingleClassTestModel(rootFile, compiledPattern, testMethod, className, targetBackend)
                           else
                               SimpleTestClassModel(rootFile, recursive, excludeParentDirs, compiledPattern, testMethod, className, targetBackend))
        }
    }

}

private fun testGroup(testsRoot: String, testDataRoot: String, init: TestGroup.() -> Unit) {
    TestGroup(testsRoot, testDataRoot).init()
}

private fun getDefaultSuiteTestClass(baseTestClass:Class<*>): String {
    val baseName = baseTestClass.getSimpleName()
    if (!baseName.startsWith("Abstract")) {
        throw IllegalArgumentException("Doesn't start with \"Abstract\": $baseName")
    }
    return baseName.substring("Abstract".length()) + "Generated"
}<|MERGE_RESOLUTION|>--- conflicted
+++ resolved
@@ -676,9 +676,7 @@
         testClass(javaClass<AbstractKotlinCoverageOutputFilesTest>()) {
             model("coverage/outputFiles")
         }
-<<<<<<< HEAD
         */
-=======
 
         testClass(javaClass<AbstractReferenceResolveTest>(), "org.jetbrains.kotlin.idea.kdoc.KdocResolveTestGenerated") {
             model("kdoc/resolve")
@@ -691,7 +689,6 @@
         testClass<AbstractJvmBasicCompletionTest>("org.jetbrains.kotlin.idea.kdoc.KDocCompletionTestGenerated") {
             model("kdoc/completion")
         }
->>>>>>> 560b2346
     }
 
     testGroup("idea/tests", "compiler/testData") {
